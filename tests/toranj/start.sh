#!/bin/bash
#
#  Copyright (c) 2018, The OpenThread Authors.
#  All rights reserved.
#
#  Redistribution and use in source and binary forms, with or without
#  modification, are permitted provided that the following conditions are met:
#  1. Redistributions of source code must retain the above copyright
#     notice, this list of conditions and the following disclaimer.
#  2. Redistributions in binary form must reproduce the above copyright
#     notice, this list of conditions and the following disclaimer in the
#     documentation and/or other materials provided with the distribution.
#  3. Neither the name of the copyright holder nor the
#     names of its contributors may be used to endorse or promote products
#     derived from this software without specific prior written permission.
#
#  THIS SOFTWARE IS PROVIDED BY THE COPYRIGHT HOLDERS AND CONTRIBUTORS "AS IS"
#  AND ANY EXPRESS OR IMPLIED WARRANTIES, INCLUDING, BUT NOT LIMITED TO, THE
#  IMPLIED WARRANTIES OF MERCHANTABILITY AND FITNESS FOR A PARTICULAR PURPOSE
#  ARE DISCLAIMED. IN NO EVENT SHALL THE COPYRIGHT HOLDER OR CONTRIBUTORS BE
#  LIABLE FOR ANY DIRECT, INDIRECT, INCIDENTAL, SPECIAL, EXEMPLARY, OR
#  CONSEQUENTIAL DAMAGES (INCLUDING, BUT NOT LIMITED TO, PROCUREMENT OF
#  SUBSTITUTE GOODS OR SERVICES; LOSS OF USE, DATA, OR PROFITS; OR BUSINESS
#  INTERRUPTION) HOWEVER CAUSED AND ON ANY THEORY OF LIABILITY, WHETHER IN
#  CONTRACT, STRICT LIABILITY, OR TORT (INCLUDING NEGLIGENCE OR OTHERWISE)
#  ARISING IN ANY WAY OUT OF THE USE OF THIS SOFTWARE, EVEN IF ADVISED OF THE
#  POSSIBILITY OF SUCH DAMAGE.
#

die()
{
    echo " *** ERROR: " "$*"
    exit 1
}

cleanup()
{
    # Clear logs and flash files
    sudo rm tmp/*.flash tmp/*.data tmp/*.swap >/dev/null 2>&1
    sudo rm ./*.log >/dev/null 2>&1

    if [ "$TORANJ_CLI" != 1 ]; then
        # Clear any wpantund instances
        sudo killall wpantund >/dev/null 2>&1

        while read -r interface; do
            sudo ip link delete "$interface" >/dev/null 2>&1
        done < <(ifconfig 2>/dev/null | grep -o "wpan[0-9]*")
    fi

    sleep 0.3
}

run()
{
    counter=0
    while true; do
        if sudo -E "${python_app}" "$1"; then
            cleanup
            return
        fi

        # We allow a failed test to be retried up to 7 attempts.
        if [ "$counter" -lt 7 ]; then
            counter=$((counter + 1))
            echo Attempt $counter running "$1" failed. Trying again.
            cleanup
            sleep 10
            continue
        fi

        echo " *** TEST FAILED"
        tail -n 40 "${log_file_name}"*.log
        exit 1
    done
}

install_wpantund()
{
    echo "Installing wpantund"
    sudo apt-get --no-install-recommends install -y dbus libdbus-1-dev
    sudo apt-get --no-install-recommends install -y autoconf-archive
    sudo apt-get --no-install-recommends install -y libarchive-tools
    sudo apt-get --no-install-recommends install -y libtool
    sudo apt-get --no-install-recommends install -y libglib2.0-dev
    sudo apt-get --no-install-recommends install -y lcov

    sudo add-apt-repository universe
    sudo apt-get update
    sudo apt-get --no-install-recommends install -y libboost-all-dev python2

    git clone --depth=1 --branch=master https://github.com/openthread/wpantund.git || die "wpandtund clone"
    cd wpantund || die "cd wpantund failed"
    ./bootstrap.sh
    ./configure
    sudo make -j2 || die "wpantund make failed"
    sudo make install || die "wpantund make install failed"
    cd .. || die "cd .. failed"
}

cd "$(dirname "$0")" || die "cd failed"

if [ "$TORANJ_NCP" = 1 ]; then
    echo "========================================================================"
    echo "Running toranj-ncp triggered by event ${TORANJ_EVENT_NAME}"

    if [ "$TORANJ_EVENT_NAME" = "pull_request" ]; then
        cd ../..
        OT_SHA_OLD="$(git cat-file -p HEAD | grep 'parent ' | head -n1 | cut -d' ' -f2)"
        git fetch --depth 1 --no-recurse-submodules origin "${OT_SHA_OLD}"
        if git diff --name-only --exit-code "${OT_SHA_OLD}" -- src/ncp; then
            echo "No changes to any of src/ncp files - skip running tests."
            echo "========================================================================"
            exit 0
        fi
        cd tests/toranj || die "cd tests/toranj failed"
        echo "There are change in src/ncp files, running toranj-ncp tests"
    fi

    echo "========================================================================"
    install_wpantund
fi

if [ -z "${top_builddir}" ]; then
    top_builddir=.
fi

if [ "$COVERAGE" = 1 ]; then
    coverage_option="--enable-coverage"
else
    coverage_option=""
fi

if [ "$TORANJ_CLI" = 1 ]; then
    app_name="cli"
    python_app="python3"
    log_file_name="ot-logs"
else
    app_name="ncp"
    python_app="python2"
    log_file_name="wpantund-logs"
fi

if [ "$TORANJ_RADIO" = "multi" ]; then
    # Build all combinations
    ./build.sh "${coverage_option}" "${app_name}"-15.4 || die "${app_name}-15.4 build failed"
    ./build.sh "${coverage_option}" "${app_name}"-trel || die "${app_name}-trel build failed"
    ./build.sh "${coverage_option}" "${app_name}"-15.4+trel || die "${app_name}-15.4+trel build failed"
else
    ./build.sh "${coverage_option}" "${app_name}"-"${TORANJ_RADIO}" || die "build failed"
fi

cleanup

if [ "$TORANJ_CLI" = 1 ]; then

    if [ "$TORANJ_RADIO" = "multi" ]; then
        run cli/test-700-multi-radio-join.py
        run cli/test-701-multi-radio-probe.py
        run cli/test-702-multi-radio-discover-by-rx.py
        run cli/test-703-multi-radio-mesh-header-msg.py
        run cli/test-704-multi-radio-scan.py
        run cli/test-705-multi-radio-discover-scan.py

        exit 0
    fi

    run cli/test-001-get-set.py
    run cli/test-002-form.py
    run cli/test-003-join.py
    run cli/test-004-scan.py
    run cli/test-005-traffic-router-to-child.py
    run cli/test-006-traffic-multi-hop.py
    run cli/test-007-off-mesh-route-traffic.py
    run cli/test-008-multicast-traffic.py
    run cli/test-009-router-table.py
    run cli/test-010-partition-merge.py
    run cli/test-011-network-data-timeout.py
    run cli/test-012-reset-recovery.py
    run cli/test-013-address-cache-parent-switch.py
    run cli/test-014-address-resolver.py
    run cli/test-015-clear-addresss-cache-for-sed.py
    run cli/test-016-child-mode-change.py
    run cli/test-017-network-data-versions.py
    run cli/test-018-next-hop-and-path-cost.py
    run cli/test-019-netdata-context-id.py
    run cli/test-020-net-diag-vendor-info.py
    run cli/test-021-br-route-prf.py
    run cli/test-022-netdata-full.py
    run cli/test-023-mesh-diag.py
    run cli/test-024-mle-adv-imax-change.py
    run cli/test-025-mesh-local-prefix-change.py
    run cli/test-026-coaps-conn-limit.py
    run cli/test-027-slaac-address.py
    run cli/test-028-border-agent-ephemeral-key.py
    run cli/test-400-srp-client-server.py
<<<<<<< HEAD
    run cli/test-401-srp-server-address-cache-snoop.py
=======
    run cli/test-500-two-brs-two-networks.py
>>>>>>> c66d91bd
    run cli/test-601-channel-manager-channel-change.py
    # Skip the "channel-select" test on a TREL only radio link, since it
    # requires energy scan which is not supported in this case.
    if [ "$TORANJ_RADIO" != "trel" ]; then
        run cli/test-602-channel-manager-channel-select.py
    fi
    run cli/test-603-channel-announce-recovery.py

    exit 0
fi

if [ "$TORANJ_RADIO" = "multi" ]; then
    run ncp/test-700-multi-radio-join.py
    run ncp/test-701-multi-radio-probe.py
    run ncp/test-702-multi-radio-discovery-by-rx.py
    run ncp/test-703-multi-radio-mesh-header-msg.py
    run ncp/test-704-multi-radio-scan.py
    run ncp/test-705-multi-radio-discover-scan.py

    exit 0
fi

run ncp/test-001-get-set.py
run ncp/test-002-form.py
run ncp/test-003-join.py
run ncp/test-004-scan.py
run ncp/test-005-discover-scan.py
run ncp/test-006-traffic-router-end-device.py
run ncp/test-007-traffic-router-sleepy.py
run ncp/test-009-insecure-traffic-join.py
run ncp/test-010-on-mesh-prefix-config-gateway.py
run ncp/test-011-child-table.py
run ncp/test-012-multi-hop-traffic.py
run ncp/test-013-off-mesh-route-traffic.py
run ncp/test-014-ip6-address-add.py
run ncp/test-015-same-prefix-on-multiple-nodes.py
run ncp/test-016-neighbor-table.py
run ncp/test-017-parent-reset-child-recovery.py
run ncp/test-019-inform-previous-parent.py
run ncp/test-020-router-table.py
run ncp/test-021-address-cache-table.py
run ncp/test-022-multicast-ip6-address.py
run ncp/test-023-multicast-traffic.py
run ncp/test-024-partition-merge.py
run ncp/test-025-network-data-timeout.py
run ncp/test-026-slaac-address-wpantund.py
run ncp/test-027-child-mode-change.py
run ncp/test-028-router-leader-reset-recovery.py
run ncp/test-029-data-poll-interval.py
# run ncp/test-030-slaac-address-ncp.py
run ncp/test-031-meshcop-joiner-commissioner.py
run ncp/test-032-child-attach-with-multiple-ip-addresses.py
run ncp/test-033-mesh-local-prefix-change.py
run ncp/test-034-poor-link-parent-child-attach.py
run ncp/test-035-child-timeout-large-data-poll.py
run ncp/test-036-wpantund-host-route-management.py
run ncp/test-037-wpantund-auto-add-route-for-on-mesh-prefix.py
run ncp/test-038-clear-address-cache-for-sed.py
run ncp/test-039-address-cache-table-snoop.py
run ncp/test-040-network-data-stable-full.py
run ncp/test-041-lowpan-fragmentation.py
run ncp/test-042-meshcop-joiner-discerner.py
run ncp/test-043-meshcop-joiner-router.py
run ncp/test-100-mcu-power-state.py
run ncp/test-600-channel-manager-properties.py
run ncp/test-601-channel-manager-channel-change.py

# Skip the "channel-select" test on a TREL only radio link, since it
# requires energy scan which is not supported in this case.

if [ "$TORANJ_RADIO" != "trel" ]; then
    run ncp/test-602-channel-manager-channel-select.py
fi

run ncp/test-603-channel-manager-announce-recovery.py

exit 0<|MERGE_RESOLUTION|>--- conflicted
+++ resolved
@@ -194,11 +194,8 @@
     run cli/test-027-slaac-address.py
     run cli/test-028-border-agent-ephemeral-key.py
     run cli/test-400-srp-client-server.py
-<<<<<<< HEAD
     run cli/test-401-srp-server-address-cache-snoop.py
-=======
     run cli/test-500-two-brs-two-networks.py
->>>>>>> c66d91bd
     run cli/test-601-channel-manager-channel-change.py
     # Skip the "channel-select" test on a TREL only radio link, since it
     # requires energy scan which is not supported in this case.
